--- conflicted
+++ resolved
@@ -537,21 +537,13 @@
                 "FRD.feedback, inputs/outputs mismatch")
 
         # TODO: handle omega re-mapping
-<<<<<<< HEAD
+
         # reorder array axes in order to leverage numpy broadcasting
         myfresp = np.moveaxis(self.fresp, 2, 0)
         otherfresp = np.moveaxis(other.fresp, 2, 0)
         I_AB = eye(self.ninputs)[np.newaxis, :, :] + otherfresp @ myfresp
         resfresp = (myfresp @ linalg.inv(I_AB))
         fresp = np.moveaxis(resfresp, 0, 2)
-=======
-        # TODO: is there a reason to use linalg.solve instead of linalg.inv?
-        # https://github.com/python-control/python-control/pull/314#discussion_r294075154
-        for k, w in enumerate(other.omega):
-            fresp[:, :, k] = self.fresp[:, :, k] @ linalg.solve(
-                eye(self.ninputs) + other.fresp[:, :, k] @ self.fresp[:, :, k],
-                eye(self.ninputs))
->>>>>>> 4f681ab9
 
         return FRD(fresp, other.omega, smooth=(self.ifunc is not None))
 
